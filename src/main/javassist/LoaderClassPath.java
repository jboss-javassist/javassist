/*
 * Javassist, a Java-bytecode translator toolkit.
 * Copyright (C) 1999- Shigeru Chiba. All Rights Reserved.
 *
 * The contents of this file are subject to the Mozilla Public License Version
 * 1.1 (the "License"); you may not use this file except in compliance with
 * the License.  Alternatively, the contents of this file may be used under
 * the terms of the GNU Lesser General Public License Version 2.1 or later,
 * or the Apache License Version 2.0.
 *
 * Software distributed under the License is distributed on an "AS IS" basis,
 * WITHOUT WARRANTY OF ANY KIND, either express or implied. See the License
 * for the specific language governing rights and limitations under the
 * License.
 */

package javassist;

import java.io.InputStream;
import java.lang.ref.Reference;
import java.lang.ref.WeakReference;
import java.net.URL;

/**
 * A class search-path representing a class loader.
 *
 * <p>It is used for obtaining a class file from the given
 * class loader by <code>getResourceAsStream()</code>.
 * The <code>LoaderClassPath</code> refers to the class loader through
 * <code>WeakReference</code>.  If the class loader is garbage collected,
 * the other search pathes are examined.
 *
 * <p>The given class loader must have both <code>getResourceAsStream()</code>
 * and <code>getResource()</code>.
 * 
 * <p>Class files in a named module are private to that module.
 * This method cannot obtain class files in named modules.
 * </p>
 *
 * @author <a href="mailto:bill@jboss.org">Bill Burke</a>
 * @author Shigeru Chiba
 *
 * @see ClassPool#insertClassPath(ClassPath)
 * @see ClassPool#appendClassPath(ClassPath)
 * @see ClassClassPath
 */
public class LoaderClassPath implements ClassPath {
    private Reference<ClassLoader> clref;

    /**
     * Creates a search path representing a class loader.
     */
    public LoaderClassPath(ClassLoader cl) {
        clref = new WeakReference<ClassLoader>(cl);
    }

    @Override
    public String toString() {
        return clref.get() == null ? "<null>" : clref.get().toString();
    }

    /**
     * Obtains a class file from the class loader.
     * This method calls <code>getResourceAsStream(String)</code>
     * on the class loader.
     */
    @Override
    public InputStream openClassfile(String classname) throws NotFoundException {
        String cname = classname.replace('.', '/') + ".class";
        ClassLoader cl = clref.get();
        if (cl == null)
            return null;        // not found
        InputStream is = cl.getResourceAsStream(cname);
        return is;
    }

    /**
     * Obtains the URL of the specified class file.
     * This method calls <code>getResource(String)</code>
     * on the class loader.
     *
     * @return null if the class file could not be found. 
     */
    @Override
    public URL find(String classname) {
        String cname = classname.replace('.', '/') + ".class";
        ClassLoader cl = clref.get();
        if (cl == null)
            return null;        // not found
        URL url = cl.getResource(cname);
        return url;
    }
<<<<<<< HEAD
=======

    /**
     * Closes this class path.
     */
    @Override
    public void close() {
        clref = null;
    }
>>>>>>> e1f0bba5
}<|MERGE_RESOLUTION|>--- conflicted
+++ resolved
@@ -90,15 +90,4 @@
         URL url = cl.getResource(cname);
         return url;
     }
-<<<<<<< HEAD
-=======
-
-    /**
-     * Closes this class path.
-     */
-    @Override
-    public void close() {
-        clref = null;
-    }
->>>>>>> e1f0bba5
 }