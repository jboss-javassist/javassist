--- conflicted
+++ resolved
@@ -122,7 +122,6 @@
             if (j < 0)
                 break;
 
-<<<<<<< HEAD
             StringBuilder nameBuf = new StringBuilder();
             StringBuilder genericParamBuf = new StringBuilder();
             final ArrayList<StringBuilder> nameBufs = new ArrayList<>();
@@ -151,8 +150,9 @@
                 }
             }
             catch (IndexOutOfBoundsException e) { break; }
-        	nameBufs.add(nameBuf);
-        	genericParamBufs.add(genericParamBuf);
+
+            nameBufs.add(nameBuf);
+        	  genericParamBufs.add(genericParamBuf);
             i = k + 1;
             
             String name = String.join("$", nameBufs.toArray(new StringBuilder[0]));
@@ -189,32 +189,6 @@
             		newdesc.append(c); //the final semicolon
             		head = i;
             	}
-=======
-            int k = desc.indexOf(';', j);
-            if (k < 0)
-                break;
-
-            int l = desc.indexOf('<', j);
-            int classEndIndex;
-            char classEndChar;
-            if (l < 0 || k < l) {
-                classEndIndex = k;
-                classEndChar = ';';
-            } else {
-                classEndIndex = l;
-                classEndChar = '<';
-            }
-            i = classEndIndex + 1;
-
-            String name = desc.substring(j + 1, classEndIndex);
-            String name2 = map.get(name);
-            if (name2 != null) {
-                newdesc.append(desc.substring(head, j));
-                newdesc.append('L');
-                newdesc.append(name2);
-                newdesc.append(classEndChar);
-                head = i;
->>>>>>> 01c788fb
             }
         }
 
